import peewee as pw
import pytest
from curio.task import ContextTask

# Print all queries
import logging
logger = logging.getLogger('peewee')
logger.addHandler(logging.StreamHandler())
logger.setLevel(logging.DEBUG)


@pytest.fixture(params=[
    'asyncio', 'trio',
    pytest.param(('curio', {'taskcls': ContextTask}), id='curio'),
], autouse=True)
def aiolib(request):
    return request.param


@pytest.fixture
def User():
    return type('Model', (pw.Model,), {
        'username': pw.CharField(),
        'name': pw.CharField(null=True),
    })


def test_connect():
    from aiopeewee import db_url
    from playhouse import cockroachdb as crdb

    db = db_url.connect('cockroachdb+async://')
    assert isinstance(db, crdb.CockroachDatabase)

    db = db_url.connect('crdb+async://')
    assert isinstance(db, crdb.CockroachDatabase)

    db = db_url.connect('cockroachdb+pool+async://')
    assert isinstance(db, crdb.CockroachDatabase)

    db = db_url.connect('crdb+pool+async://')
    assert isinstance(db, crdb.CockroachDatabase)

    db = db_url.connect('mysql+async://')
    assert isinstance(db, pw.MySQLDatabase)

    db = db_url.connect('mysql+pool+async://')
    assert isinstance(db, pw.MySQLDatabase)

    db = db_url.connect('postgres+async://')
    assert isinstance(db, pw.PostgresqlDatabase)

    db = db_url.connect('postgresql+async://')
    assert isinstance(db, pw.PostgresqlDatabase)

    db = db_url.connect('postgres+pool+async://')
    assert isinstance(db, pw.PostgresqlDatabase)

    db = db_url.connect('postgresql+pool+async://')
    assert isinstance(db, pw.PostgresqlDatabase)

    db = db_url.connect('sqlite+async://')
    assert isinstance(db, pw.SqliteDatabase)

    db = db_url.connect('sqlite+pool+async://')
    assert isinstance(db, pw.SqliteDatabase)

    assert db_url.schemes['postgresext+async']
    assert db_url.schemes['postgresext+pool+async']
    assert db_url.schemes['sqliteext+async']
    assert db_url.schemes['sqliteext+pool+async']


async def test_basic():
    from aiopeewee import db_url, _AsyncConnectionState, SqliteDatabaseAsync

    db = db_url.connect('sqlite+async:///:memory:')
    assert db
    assert isinstance(db, SqliteDatabaseAsync)
    assert isinstance(db._state, _AsyncConnectionState)

    c1 = await db.connect_async(True)
    c2 = await db.connect_async(True)
    assert c1 is c2
    assert db._state.conn

    db.close()
    assert not db._state.conn

    async with db:
        assert db._state.conn != c1


async def test_pool():
    from aiopeewee import db_url, PooledSqliteDatabaseAsync
    from aiopeewee._compat import aio_sleep, aio_wait

    db = db_url.connect('sqlite+pool+async:///:memory:', max_connections=3, timeout=.1)
    assert db
    assert isinstance(db, PooledSqliteDatabaseAsync)

    db.connect()
    c0 = db.connection()

    c1 = await db.connect_async(True)
    assert c1 is c0

    db.close_all()

    async def connect():
        conn = await db.connect_async()
        await aio_sleep(.02)
        await db.close_async()
        return conn

    results = await aio_wait(
        connect(),
        connect(),
        connect(),
        connect(),
        connect(),
    )

    assert all(results)
    assert len(set(results)) == 3
    assert not db._waiters


async def test_sqlite():
    from aiopeewee import db_url

    db = db_url.connect('sqlite+async:///:memory:')

    async def middleware():
        async with db:
            return db.execute_sql('select 42').fetchone()

    res, = await middleware()
    assert res == 42


async def test_transactions(User):
    from aiopeewee import db_url

<<<<<<< HEAD
=======
    # Test sync transactions
>>>>>>> 48d788e7
    db = db_url.connect('sqlite+async:///:memory:')
    User._meta.database = db
    User.create_table()

    with db.atomic() as txn:
        User.create(username='charlie')
        with db.atomic() as txn2:
            User.create(username='huey')
            txn2.rollback()

        assert User.select().count() == 1
        assert User.get().username == 'charlie'

        txn.rollback()

<<<<<<< HEAD
=======
    # Test async transactions
    async with db.atomic_async() as txn:
        User.create(username='charlie')
        with db.atomic_async() as txn2:
            User.create(username='huey')
            txn2.rollback()

        assert User.select().count() == 1
        assert User.get().username == 'charlie'

        txn.rollback()

>>>>>>> 48d788e7

async def test_asgi():
    from aiopeewee import PeeweeASGIPlugin
    from asgi_tools import App
    from asgi_tools.tests import ASGITestClient

    app = App(debug=True)
    client = ASGITestClient(app)
    db = PeeweeASGIPlugin(url='sqlite+async:///:memory:')
    app.middleware(db.middleware)

    @app.route('/')
    async def sql(request):
        result, = db.execute_sql(f"select { request.url.query['num'] }").fetchone()
        return result

    res = await client.get('/', query={'num': 42})
    assert res.status_code == 200
    assert await res.json() == 42


# TODO: transactions, context<|MERGE_RESOLUTION|>--- conflicted
+++ resolved
@@ -142,10 +142,7 @@
 async def test_transactions(User):
     from aiopeewee import db_url
 
-<<<<<<< HEAD
-=======
     # Test sync transactions
->>>>>>> 48d788e7
     db = db_url.connect('sqlite+async:///:memory:')
     User._meta.database = db
     User.create_table()
@@ -161,8 +158,6 @@
 
         txn.rollback()
 
-<<<<<<< HEAD
-=======
     # Test async transactions
     async with db.atomic_async() as txn:
         User.create(username='charlie')
@@ -175,7 +170,6 @@
 
         txn.rollback()
 
->>>>>>> 48d788e7
 
 async def test_asgi():
     from aiopeewee import PeeweeASGIPlugin
